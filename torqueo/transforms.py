import torch
import torch.nn.functional as F

from .base import WarpTransform

'''
Assumptions: 

1. The current version of the code assumes "centrality", i.e., the object of interest
is at the center of the image. A more accurate version would be one that uses 
ImageNet bounding boxes or clickMe maps to determine the center for warping on per image basis. 

'''

class Fisheye(WarpTransform):
    """
    Applies a fisheye distortion effect by stretching the magnitude of the coordinates based
    on a power function.

    Transformation
    --------------
    r' = r^{1 + strength}
    x' = r' cos(theta)
    y' = r' sin(theta)
    with r and theta the polar form coordinate of x,y and k the strenght.

    Parameters
    ----------
    strength : float
        The strength of the distorsion. Identity function for strenght = 0.0.
    """
    def __init__(self, strength=0.5):
        super(Fisheye, self).__init__()
        self.strength = strength

    def generate_warp_field(self, height, width):
        """
        Generates the warp field for the fisheye distortion.

        Parameters
        ----------
        height : int
            The height of the image.
        width : int
            The width of the image.

        Returns
        -------
        torch.Tensor
            The grid for warping the image.
        """
        y_indices, x_indices = torch.meshgrid(torch.linspace(-1, 1, height), torch.linspace(-1, 1, width))

        # get polar form
        magnitude = torch.sqrt(x_indices ** 2 + y_indices ** 2)
        angle = torch.atan2(y_indices, x_indices)
        # stretch magnitude
        magnitude_new = magnitude ** (1 + self.strength)
        x_new = magnitude_new * torch.cos(angle)
        y_new = magnitude_new * torch.sin(angle)

        grid = torch.stack((x_new, y_new), dim=-1)
        grid = grid.unsqueeze(0)

        return grid

class Swirl(WarpTransform):
    """
    Applies a swirl distortion effect by rotating the coordinates around the center
    based on their radial distance from the center.

    Transformation
    --------------
    theta' = theta + (radius - r) * strength
    x' = r' * cos(theta')
    y' = r' * sin(theta')

    Parameters
    ----------
    strength : float
        The strength of the swirl effect. Higher values result in a stronger swirl.
    radius : float
        The maximum distance from the center where the swirl effect is applied.
    """
    def __init__(self, strength=1.0, radius=1.0):
        super(Swirl, self).__init__()
        self.strength = strength
        self.radius = radius

    def generate_warp_field(self, height, width):
        """
        Generates the warp field for the swirl distortion.

        Parameters
        ----------
        height : int
            The height of the image.
        width : int
            The width of the image.

        Returns
        -------
        torch.Tensor
            The grid for warping the image.
        """
        y_indices, x_indices = torch.meshgrid(torch.linspace(-1, 1, height), torch.linspace(-1, 1, width))

        # get polar form
        magnitude = torch.sqrt(x_indices**2 + y_indices**2)
        angle = torch.atan2(y_indices, x_indices)
        # rotate anticlockwise depending on the radius and strength
        swirl_factor = (self.radius - magnitude) * self.strength
        angle += swirl_factor

        x_new = magnitude * torch.cos(angle)
        y_new = magnitude * torch.sin(angle)

        grid = torch.stack((x_new, y_new), dim=-1)
        grid = grid.unsqueeze(0)

        return grid

class BarrelDistortion(WarpTransform):
    """
    Applies a barrel distortion effect by distorting the radial distance from
    the center using a polynomial approximation.

    Note: We use an an approximation of the polynomial radial distortion model to invert the
    original barrel formulas.
    see https://stackoverflow.com/questions/6199636/formulas-for-barrel-pincushion-distortion

    Transformation
    --------------
    r' = r * (1 + strength * r^2)
    x' = r' * cos(theta)
    y' = r' * sin(theta)

    Parameters
    ----------
    strength : float
        The strength of the barrel distortion effect.
    """
    def __init__(self, strength=0.5):
        super(BarrelDistortion, self).__init__()
        self.strength = strength

    def generate_warp_field(self, height, width):
        """
        Generates the warp field for the barrel distortion.

        Parameters
        ----------
        height : int
            The height of the image.
        width : int
            The width of the image.

        Returns
        -------
        torch.Tensor
            The grid for warping the image.
        """
        y_indices, x_indices = torch.meshgrid(torch.linspace(-1, 1, height), torch.linspace(-1, 1, width))

        # compute the undistorted radial distance r_u
        r_u = torch.sqrt(x_indices ** 2 + y_indices ** 2)
        theta = torch.atan2(y_indices, x_indices)

        # compute the distorted radial distance r_d
        r_d = r_u * (1 + self.strength * r_u ** 2)
        # angle dont' change
        x_new = r_d * torch.cos(theta)
        y_new = r_d * torch.sin(theta)

        grid = torch.stack((x_new, y_new), dim=-1)
        grid = grid.unsqueeze(0)

        return grid

class Pinchcursion(BarrelDistortion):
    """
    Applies a pincushion distortion effect, which is the inverse of barrel distortion.

    Transformation
    --------------
    r' = r * (1 - strength * r^2)
    x' = r' * cos(theta)
    y' = r' * sin(theta)

    Parameters
    ----------
    strength : float
        The strength of the pincushion distortion effect.
    """
    def __init__(self, strength=0.5):
        super(Pinchcursion, self).__init__(-strength)

class Stretching(WarpTransform):
    """
    Applies a stretching effect along the specified axis.

    Transformation
    --------------
    x' = x * (1 + strength)  (if axis = 'x')
    y' = y * (1 + strength)  (if axis = 'y')

    Parameters
    ----------
    strength : float
        The strength of the stretching effect.
    axis : str
        The axis along which to apply the stretching effect ('horizontal' or 'vertical').
    """
    def __init__(self, strength=0.5, axis='horizontal'):
        super(Stretching, self).__init__()
        assert axis in ['x', 'y']

        self.strength = strength
        self.axis = axis

    def generate_warp_field(self, height, width):
        y_indices, x_indices = torch.meshgrid(torch.linspace(-1, 1, height), torch.linspace(-1, 1, width))

        if self.axis == 'x':
            x_new = x_indices * (1 + self.strength)
            y_new = y_indices
        else:
            x_new = x_indices
            y_new = y_indices * (1 + self.strength)

        # create the grid for warping
        grid = torch.stack((x_new, y_new), dim=-1)
        grid = grid.unsqueeze(0)

        return grid

class Twirl(WarpTransform):
    """
    Applies a twirl distortion effect by rotating the coordinates around the center
    with an angle proportional to their radial distance from the center.

    Transformation
    --------------
    theta' = theta + strength * r
    x' = r * cos(angle')
    y' = r * sin(angle')

    Parameters
    ----------
    strength : float
        The strength of the twirl effect.
    """
    def __init__(self, strength=0.5):
        super(Twirl, self).__init__()
        self.strength = strength

    def generate_warp_field(self, height, width):
        y_indices, x_indices = torch.meshgrid(torch.linspace(-1, 1, height), torch.linspace(-1, 1, width))

        magnitude = torch.sqrt(x_indices ** 2 + y_indices ** 2)
        angle = torch.atan2(y_indices, x_indices)

        # twirl increase angle shift depending monotonically linearly on the distance
        twirl_shift = self.strength * magnitude

        x_new = magnitude * torch.cos(angle + twirl_shift)
        y_new = magnitude * torch.sin(angle + twirl_shift)

        # create the grid for warping
        grid = torch.stack((x_new, y_new), dim=-1)
        grid = grid.unsqueeze(0)

        return grid

class Wave(WarpTransform):
    """
    Applies a wave distortion effect along the specified axis.

    Transformation
    --------------
    y' = y + amplitude * sin(2 * pi * frequency * x + phase)  (if axis = 'x')
    x' = x + amplitude * sin(2 * pi * frequency * y + phase)  (if axis = 'y')

    Parameters
    ----------
    amplitude : float
        The amplitude of the wave.
    frequency : float
        The frequency of the wave.
    phase : float
        The phase shift of the wave.
    axis : str
        The axis along which to apply the wave effect ('x' or 'y').
    """
    def __init__(self, amplitude=0.1, frequency=1.0, phase=0.0, axis='x'):
        assert axis in ['x', 'y']

        super(Wave, self).__init__()
        self.amplitude = amplitude
        self.frequency = frequency
        self.phase = phase
        self.axis = axis

    def generate_warp_field(self, height, width):
        y_indices, x_indices = torch.meshgrid(torch.linspace(-1, 1, height), torch.linspace(-1, 1, width))

        if self.axis == 'x':
            x_new = x_indices
            y_new = y_indices + self.amplitude * torch.sin(2 * torch.pi * self.frequency * x_indices + self.phase)
        else:
            x_new = x_indices + self.amplitude * torch.sin(2 * torch.pi * self.frequency * y_indices + self.phase)
            y_new = y_indices

        # create the grid for warping
        grid = torch.stack((x_new, y_new), dim=-1)
        grid = grid.unsqueeze(0)

        return grid

class Spherize(WarpTransform):
    """
    Applies a spherical distortion effect by mapping the coordinates onto a sphere.

    Transformation
    --------------
    r' = sin(r * strength * pi/2) / (strength * pi/2)
    x' = r' * cos(theta)
    y' = r' * sin(theta)

    Parameters
    ----------
    strength : float
        The strength of the spherical distortion effect.
    """
    def __init__(self, strength=0.5):
        super(Spherize, self).__init__()
        self.strength = strength

    def generate_warp_field(self, height, width):
        y_indices, x_indices = torch.meshgrid(torch.linspace(-1, 1, height), torch.linspace(-1, 1, width))

        magnitude = torch.sqrt(x_indices ** 2 + y_indices ** 2)
        angle = torch.atan2(y_indices, x_indices)

        magnitude_new = torch.sin(magnitude * self.strength * torch.pi / 2) / (self.strength * torch.pi / 2)

        x_new = magnitude_new * torch.cos(angle)
        y_new = magnitude_new * torch.sin(angle)

        grid = torch.stack((x_new, y_new), dim=-1)
        grid = grid.unsqueeze(0)

        return grid

class Bulge(WarpTransform):
    """
    Applies a bulge distortion effect by radially distorting the coordinates.

    Transformation
    --------------
    r' = r^strength
    x' = r' * cos(theta)
    y' = r' * sin(theta)

    Parameters
    ----------
    strength : float
        The strength of the bulge distortion effect. Must be greater than or equal to 1.0.
    """
    def __init__(self, strength=1.0):
        super(Bulge, self).__init__()
        self.strength = strength

    def generate_warp_field(self, height, width):
        y_indices, x_indices = torch.meshgrid(torch.linspace(-1, 1, height), torch.linspace(-1, 1, width))

        # compute the radial distance from the center
        r = torch.sqrt(x_indices ** 2 + y_indices ** 2)
        theta = torch.atan2(y_indices, x_indices)

        # apply bulge distortion
        r_new = r ** self.strength

        # compute new coordinates
        x_new = r_new * torch.cos(theta)
        y_new = r_new * torch.sin(theta)

        # create the grid for warping
        grid = torch.stack((x_new, y_new), dim=-1)
        grid = grid.unsqueeze(0)
<<<<<<< HEAD
        return grid

class BarrelDistortion(WarpTransform):
    """
    Implemented based on the single-term division model that is
    "sufficient" for most cameras but not "complete" warping equation. 
    https://en.wikipedia.org/wiki/Distortion_(optics)
    """
    def __init__(self, strength=0.5):
        super(BarrelDistortion, self).__init__()
        self.strength = strength

    def generate_warp_field(self, height, width):
        y_indices, x_indices = torch.meshgrid(torch.linspace(-1, 1, height), torch.linspace(-1, 1, width))
        r = torch.sqrt(x_indices ** 2 + y_indices ** 2)

        k = -1*self.strength
        distortion = (1-torch.sqrt(1-4*k*r**2))/(2*k*r**2)
        x_new = x_indices*distortion
        y_new = y_indices*distortion

        x_new = x_new.clamp(-1, 1)
        y_new = y_new.clamp(-1, 1)

        grid = torch.stack((x_new, y_new), dim=-1)
        grid = grid.unsqueeze(0)
        return grid

class PincushionDistortion(WarpTransform):
    """
    Implemented based on the single-term division model that is
    "sufficient" for most cameras but not "complete" warping equation. 
    https://en.wikipedia.org/wiki/Distortion_(optics)
    """
    def __init__(self, strength=0.5):
        super(PincushionDistortion, self).__init__()
        self.strength = strength

    def generate_warp_field(self, height, width):
        y_indices, x_indices = torch.meshgrid(torch.linspace(-1, 1, height), torch.linspace(-1, 1, width))
        r = torch.sqrt(x_indices ** 2 + y_indices ** 2)

        k = +1*self.strength
        distortion = (1-torch.sqrt(1-4*k*r**2))/(2*k*r**2)
        x_new = x_indices*distortion
        y_new = y_indices*distortion

        x_new = x_new.clamp(-1, 1)
        y_new = y_new.clamp(-1, 1)

        grid = torch.stack((x_new, y_new), dim=-1)
        grid = grid.unsqueeze(0)
        return grid

class Compression(WarpTransform):
    '''
    Compression/Squishing is done along width only, it's simple to extend to height but not sure if that's even desired. 
    '''
    def __init__(self, strength=2):
        super(Compression, self).__init__()
        self.strength = strength

    def generate_warp_field(self, height, width):
        y_indices, x_indices = torch.meshgrid(torch.linspace(-1, 1, height), torch.linspace(-1, 1, width))

        x_new = x_indices*self.strength 
        y_new = y_indices

        x_new = x_new.clamp(-1, 1)
        y_new = y_new.clamp(-1, 1)

        grid = torch.stack((x_new, y_new), dim=-1)
        grid = grid.unsqueeze(0)
        return grid

class Stretching(WarpTransform):
    '''
    Stretching is along the height dimension, not the width one. Can extend if wanted. 
    '''
    def __init__(self, strength=2):
        super(Stretching, self).__init__()
        self.strength = strength

    def generate_warp_field(self, height, width):
        y_indices, x_indices = torch.meshgrid(torch.linspace(-1, 1, height), torch.linspace(-1, 1, width))

        x_new = x_indices
        y_new = y_indices/self.strength

        x_new = x_new.clamp(-1, 1)
        y_new = y_new.clamp(-1, 1)

        grid = torch.stack((x_new, y_new), dim=-1)
        grid = grid.unsqueeze(0)
        return grid

class Twirl(WarpTransform):
    '''
    Swirl and Twirl seem the same.
    Implemented similarly to the algo presented here: 
    https://stackoverflow.com/questions/30448045/how-do-you-add-a-swirl-to-an-image-image-distortion 
    '''
    def __init__(self, strength=3):
        super(Twirl, self).__init__()
        self.strength = strength #the number of swirl twists

    def generate_warp_field(self, height, width):
        y_indices, x_indices = torch.meshgrid(torch.linspace(-1, 1, height), torch.linspace(-1, 1, width))

        r = torch.sqrt(x_indices ** 2 + y_indices ** 2)
        theta = torch.atan2(y_indices, x_indices)

        swirl_amount = 1.0 - r/torch.sqrt(2) #most swirl at center and decreasing towards corners of image
        swirl_amount = swirl_amount.clamp(0)
        twist_angle = self.strength * swirl_amount
        x_new = r * torch.cos(theta + twist_angle)
        y_new = r * torch.sin(theta + twist_angle)

        x_new = x_new.clamp(-1, 1)
        y_new = y_new.clamp(-1, 1)

        grid = torch.stack((x_new, y_new), dim=-1)
        grid = grid.unsqueeze(0)
        return grid

class Wave(WarpTransform):
    '''
    Warps along height and width with same sinusoidal wave.
    '''
    def __init__(self, strength=2):
        super(Wave, self).__init__()
        self.strength = strength 

    def generate_warp_field(self, height, width):
        y_indices, x_indices = torch.meshgrid(torch.linspace(-1, 1, height), torch.linspace(-1, 1, width))

        amplitude = 0.1 * self.strength
        angular_frequency = 2 * 3.14 * 1 * self.strength  #2*pi*f*strength
        x_new = x_indices + amplitude*torch.sin(angular_frequency*x_indices)
        y_new = y_indices + amplitude*torch.sin(angular_frequency*y_indices)

        x_new = x_new.clamp(-1, 1)
        y_new = y_new.clamp(-1, 1)

        grid = torch.stack((x_new, y_new), dim=-1)
        grid = grid.unsqueeze(0)
        return grid

class PerspectiveWarp(WarpTransform):
    '''
    Code from RandomPerspective and perspective in PyTorch. 
    Original code: https://pytorch.org/vision/main/_modules/torchvision/transforms/transforms.html#RandomPerspective 
    https://pytorch.org/vision/main/_modules/torchvision/transforms/functional.html#perspective 
    '''
    def __init__(self, strength=0.5):
        super(PerspectiveWarp, self).__init__()
        self.strength = strength

    def generate_warp_field(self, height, width):
        y_indices, x_indices = torch.meshgrid(torch.linspace(-1, 1, height), torch.linspace(-1, 1, width))

        distortion_scale = self.strength
        half_height = height // 2
        half_width = width // 2
        topleft = [
            int(torch.randint(0, int(distortion_scale * half_width) + 1, size=(1,)).item()),
            int(torch.randint(0, int(distortion_scale * half_height) + 1, size=(1,)).item()),
        ]
        topright = [
            int(torch.randint(width - int(distortion_scale * half_width) - 1, width, size=(1,)).item()),
            int(torch.randint(0, int(distortion_scale * half_height) + 1, size=(1,)).item()),
        ]
        botright = [
            int(torch.randint(width - int(distortion_scale * half_width) - 1, width, size=(1,)).item()),
            int(torch.randint(height - int(distortion_scale * half_height) - 1, height, size=(1,)).item()),
        ]
        botleft = [
            int(torch.randint(0, int(distortion_scale * half_width) + 1, size=(1,)).item()),
            int(torch.randint(height - int(distortion_scale * half_height) - 1, height, size=(1,)).item()),
        ]
        startpoints = [[0, 0], [width - 1, 0], [width - 1, height - 1], [0, height - 1]]
        endpoints = [topleft, topright, botright, botleft]
        
        a_matrix = torch.zeros(2 * len(startpoints), 8, dtype=torch.float64)
        for i, (p1, p2) in enumerate(zip(endpoints, startpoints)):
            a_matrix[2 * i, :] = torch.tensor([p1[0], p1[1], 1, 0, 0, 0, -p2[0] * p1[0], -p2[0] * p1[1]])
            a_matrix[2 * i + 1, :] = torch.tensor([0, 0, 0, p1[0], p1[1], 1, -p2[1] * p1[0], -p2[1] * p1[1]])

        b_matrix = torch.tensor(startpoints, dtype=torch.float64).view(8)
        res = torch.linalg.lstsq(a_matrix, b_matrix, driver="gels").solution.to(torch.float32).tolist()
        #res is (a, b, c, d, e, f, g, h)
        #(x, y) -> ( (ax + by + c) / (gx + hy + 1), (dx + ey + f) / (gx + hy + 1) )
        x_new = (res[0]*x_indices + res[1]*y_indices + res[2])/(res[6]*x_indices + res[7]*y_indices + 1)
        y_new = (res[3]*x_indices + res[4]*y_indices + res[5])/(res[6]*x_indices + res[7]*y_indices + 1)
        x_new = x_new.clamp(-1, 1)
        y_new = y_new.clamp(-1, 1)

        grid = torch.stack((x_new, y_new), dim=-1)
        grid = grid.unsqueeze(0)
        return grid

class Shear(WarpTransform):
    '''
    Equal shear in both the x and the y dimensions. 
    Implemented as described here (composition): https://en.wikipedia.org/wiki/Shear_mapping
    This is by default right leaning or top leaning shear, use negative values for the opposite effect. 
    '''
    def __init__(self, strength=0.5):
        super(Shear, self).__init__()
        self.strength = strength #cotangent of the shear angle

    def generate_warp_field(self, height, width):
        y_indices, x_indices = torch.meshgrid(torch.linspace(-1, 1, height), torch.linspace(-1, 1, width))

        x_new = (1 + self.strength**2)*x_indices + self.strength*y_indices
        y_new = self.strength*x_indices + y_indices

        x_new = x_new.clamp(-1, 1)
        y_new = y_new.clamp(-1, 1)

        grid = torch.stack((x_new, y_new), dim=-1)
        grid = grid.unsqueeze(0)
        return grid

class PolarCoordinates(WarpTransform):
    def __init__(self, strength=0.5):
        super(PolarCoordinates, self).__init__()
        self.strength = strength

    def generate_warp_field(self, height, width):
        y_indices, x_indices = torch.meshgrid(torch.linspace(-1, 1, height), torch.linspace(-1, 1, width))

        r = torch.sqrt(x_indices ** 2 + y_indices ** 2)
        theta = torch.atan2(y_indices, x_indices)

        r_normalized = (r/torch.max(r))*2 - 1
        theta_normalized = (theta + 3.14)/(3.14) - 1
        x_new = theta_normalized
        y_new = r_normalized

        x_new = x_new.clamp(-1, 1)
        y_new = y_new.clamp(-1, 1)

        grid = torch.stack((x_new, y_new), dim=-1)
        grid = grid.unsqueeze(0)
        return grid

class Pinch(WarpTransform):
    def __init__(self, strength=0.5):
        super(Pinch, self).__init__()
        assert 0.0 <= strength <= 1.0
        self.strength = strength

    def generate_warp_field(self, height, width):
        y_indices, x_indices = torch.meshgrid(torch.linspace(-1, 1, height), torch.linspace(-1, 1, width))

        r = torch.sqrt(x_indices ** 2 + y_indices ** 2)

        pinch_factor = torch.sin((3.14/2)* r) ** (-1*self.strength)
        x_new = x_indices*pinch_factor
        y_new = y_indices*pinch_factor

        x_new = x_new.clamp(-1, 1)
        y_new = y_new.clamp(-1, 1)

        grid = torch.stack((x_new, y_new), dim=-1)
        grid = grid.unsqueeze(0)
        return grid

class Punch(Pinch):
    def __init__(self, strength=0.5):
        super(Punch, self).__init__(-1*strength)

class Mosaic(WarpTransform):
    '''
    Incomplete. 
    Hexagonal or other tile shape with no color averaging in the tiles. 
    The current code is using continuous warps, mosaic (discrete) isn't straighforward addition to it. 
    '''
    def __init__(self, strength=0.5):
        super(Mosaic, self).__init__()
        self.strength = strength

    def generate_warp_field(self, height, width):
        y_indices, x_indices = torch.meshgrid(torch.linspace(-1, 1, height), torch.linspace(-1, 1, width))

        r = torch.sqrt(x_indices ** 2 + y_indices ** 2)
        theta = torch.atan2(y_indices, x_indices)

        x_new = x_indices 
        y_new = y_indices

        x_new = x_new.clamp(-1, 1)
        y_new = y_new.clamp(-1, 1)

        grid = torch.stack((x_new, y_new), dim=-1)
        grid = grid.unsqueeze(0)
        return grid
=======

        return grid

class Implosion(Bulge):
    """
    Applies an implosion distortion effect by radially distorting the coordinates inward.

    Transformation
    --------------
    r' = r^strength
    x' = r' * cos(theta)
    y' = r' * sin(theta)

    Parameters
    ----------
    strength : float
        The strength of the implosion distortion effect. Must be between 0.0 and 1.0.
    """
    def __init__(self, strength=0.5):
        assert 0.0 < strength <= 1.0
        super(Implosion, self).__init__(strength)
>>>>>>> 0b9d09c1
<|MERGE_RESOLUTION|>--- conflicted
+++ resolved
@@ -388,8 +388,28 @@
         # create the grid for warping
         grid = torch.stack((x_new, y_new), dim=-1)
         grid = grid.unsqueeze(0)
-<<<<<<< HEAD
-        return grid
+
+        return grid
+
+class Implosion(Bulge):
+    """
+    Applies an implosion distortion effect by radially distorting the coordinates inward.
+
+    Transformation
+    --------------
+    r' = r^strength
+    x' = r' * cos(theta)
+    y' = r' * sin(theta)
+
+    Parameters
+    ----------
+    strength : float
+        The strength of the implosion distortion effect. Must be between 0.0 and 1.0.
+    """
+    def __init__(self, strength=0.5):
+        assert 0.0 < strength <= 1.0
+        super(Implosion, self).__init__(strength)
+
 
 class BarrelDistortion(WarpTransform):
     """
@@ -686,27 +706,4 @@
 
         grid = torch.stack((x_new, y_new), dim=-1)
         grid = grid.unsqueeze(0)
-        return grid
-=======
-
-        return grid
-
-class Implosion(Bulge):
-    """
-    Applies an implosion distortion effect by radially distorting the coordinates inward.
-
-    Transformation
-    --------------
-    r' = r^strength
-    x' = r' * cos(theta)
-    y' = r' * sin(theta)
-
-    Parameters
-    ----------
-    strength : float
-        The strength of the implosion distortion effect. Must be between 0.0 and 1.0.
-    """
-    def __init__(self, strength=0.5):
-        assert 0.0 < strength <= 1.0
-        super(Implosion, self).__init__(strength)
->>>>>>> 0b9d09c1
+        return grid